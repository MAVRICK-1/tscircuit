--- conflicted
+++ resolved
@@ -29,11 +29,7 @@
   "dependencies": {
     "@tscircuit/builder": "^1.5.131",
     "@tscircuit/cli": "^0.0.103",
-<<<<<<< HEAD
     "@tscircuit/layout": "^0.0.23",
-=======
-    "@tscircuit/layout": "^0.0.22",
->>>>>>> 85b8a0b5
     "@tscircuit/pcb-viewer": "^1.3.14",
     "@tscircuit/react-fiber": "^1.1.29",
     "@tscircuit/schematic-autolayout": "^0.0.5",
